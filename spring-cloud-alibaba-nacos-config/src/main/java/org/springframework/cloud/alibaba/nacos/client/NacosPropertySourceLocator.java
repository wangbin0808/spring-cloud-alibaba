--- conflicted
+++ resolved
@@ -40,186 +40,6 @@
 @Order(0)
 public class NacosPropertySourceLocator implements PropertySourceLocator {
 
-<<<<<<< HEAD
-    private static final Logger LOGGER = LoggerFactory
-            .getLogger(NacosPropertySourceLocator.class);
-    private static final String NACOS_PROPERTY_SOURCE_NAME = "NACOS";
-    private static final String SEP1 = "-";
-    private static final String DOT = ".";
-    private static final String SHARED_CONFIG_SEPARATOR_CHAR = "[,]";
-    private static final List<String> SUPPORT_FILE_EXTENSION = Arrays.asList("properties",
-            "yaml", "yml");
-
-    @Autowired
-    private NacosConfigProperties nacosConfigProperties;
-
-    public NacosPropertySourceLocator() {
-    }
-
-    private NacosPropertySourceBuilder nacosPropertySourceBuilder;
-
-    @Override
-    public PropertySource<?> locate(Environment env) {
-
-        ConfigService configService = nacosConfigProperties.configServiceInstance();
-
-        if (null == configService) {
-            LOGGER.warn(
-                    "no instance of config service found, can't load config from nacos");
-            return null;
-        }
-        long timeout = nacosConfigProperties.getTimeout();
-        nacosPropertySourceBuilder = new NacosPropertySourceBuilder(configService,
-                timeout);
-        String name = nacosConfigProperties.getName();
-
-        String nacosGroup = nacosConfigProperties.getGroup();
-        String dataIdPrefix = nacosConfigProperties.getPrefix();
-        if (StringUtils.isEmpty(dataIdPrefix)) {
-            dataIdPrefix = name;
-        }
-
-        if (StringUtils.isEmpty(dataIdPrefix)) {
-            dataIdPrefix = env.getProperty("spring.application.name");
-        }
-
-        List<String> profiles = Arrays.asList(env.getActiveProfiles());
-        nacosConfigProperties.setActiveProfiles(profiles.toArray(new String[0]));
-
-        String fileExtension = nacosConfigProperties.getFileExtension();
-
-        CompositePropertySource composite = new CompositePropertySource(
-                NACOS_PROPERTY_SOURCE_NAME);
-
-        loadSharedConfiguration(composite);
-        loadExtConfiguration(composite);
-        loadApplicationConfiguration(composite, nacosGroup, dataIdPrefix, fileExtension);
-
-        return composite;
-    }
-
-    private void loadSharedConfiguration(
-            CompositePropertySource compositePropertySource) {
-        String sharedDataIds = nacosConfigProperties.getSharedDataids();
-        String refreshDataIds = nacosConfigProperties.getRefreshableDataids();
-
-        if (sharedDataIds == null || sharedDataIds.trim().length() == 0) {
-            return;
-        }
-
-        String[] sharedDataIdArry = sharedDataIds.split(SHARED_CONFIG_SEPARATOR_CHAR);
-        checkDataIdFileExtension(sharedDataIdArry);
-
-        for (int i = 0; i < sharedDataIdArry.length; i++) {
-            String dataId = sharedDataIdArry[i];
-            String fileExtension = dataId.substring(dataId.lastIndexOf(".") + 1);
-            boolean isRefreshable = checkDataIdIsRefreshbable(refreshDataIds,
-                    sharedDataIdArry[i]);
-
-            loadNacosDataIfPresent(compositePropertySource, dataId, "DEFAULT_GROUP",
-                    fileExtension, isRefreshable);
-        }
-    }
-
-    private void loadExtConfiguration(CompositePropertySource compositePropertySource) {
-        if (nacosConfigProperties.getExtConfig() == null
-                || nacosConfigProperties.getExtConfig().isEmpty()) {
-            return;
-        }
-
-        List<NacosConfigProperties.Config> extConfigs = nacosConfigProperties
-                .getExtConfig();
-        checkExtConfiguration(extConfigs);
-
-        for (NacosConfigProperties.Config config : extConfigs) {
-            String dataId = config.getDataId();
-            String fileExtension = dataId.substring(dataId.lastIndexOf(".") + 1);
-            loadNacosDataIfPresent(compositePropertySource, dataId, config.getGroup(),
-                    fileExtension, config.isRefresh());
-        }
-    }
-
-    private void checkExtConfiguration(List<NacosConfigProperties.Config> extConfigs) {
-        String[] dataIds = new String[extConfigs.size()];
-        for (int i = 0; i < extConfigs.size(); i++) {
-            String dataId = extConfigs.get(i).getDataId();
-            if (dataId == null || dataId.trim().length() == 0) {
-                throw new IllegalStateException(String.format(
-                        "the [ spring.cloud.nacos.config.ext-config[%s] ] must give a dataid",
-                        i));
-            }
-            dataIds[i] = dataId;
-        }
-        checkDataIdFileExtension(dataIds);
-    }
-
-    private void loadApplicationConfiguration(
-            CompositePropertySource compositePropertySource, String nacosGroup,
-            String dataIdPrefix, String fileExtension) {
-        loadNacosDataIfPresent(compositePropertySource,
-                dataIdPrefix + DOT + fileExtension, nacosGroup, fileExtension, true);
-        for (String profile : nacosConfigProperties.getActiveProfiles()) {
-            String dataId = dataIdPrefix + SEP1 + profile + DOT + fileExtension;
-            loadNacosDataIfPresent(compositePropertySource, dataId, nacosGroup,
-                    fileExtension, true);
-        }
-    }
-
-    private void loadNacosDataIfPresent(final CompositePropertySource composite,
-                                        final String dataId, final String group, String fileExtension,
-                                        boolean isRefreshable) {
-        if (NacosContextRefresher.loadCount.get() != 0) {
-            NacosPropertySource ps;
-            if (!isRefreshable) {
-                ps = NacosPropertySourceRepository.getNacosPropertySource(dataId);
-            } else {
-                ps = nacosPropertySourceBuilder.build(dataId, group, fileExtension, true);
-            }
-
-            composite.addFirstPropertySource(ps);
-        } else {
-            NacosPropertySource ps = nacosPropertySourceBuilder.build(dataId, group,
-                    fileExtension, isRefreshable);
-            composite.addFirstPropertySource(ps);
-        }
-    }
-
-    private static void checkDataIdFileExtension(String[] sharedDataIdArry) {
-        StringBuilder stringBuilder = new StringBuilder();
-        outline:
-        for (int i = 0; i < sharedDataIdArry.length; i++) {
-            for (String fileExtension : SUPPORT_FILE_EXTENSION) {
-                if (sharedDataIdArry[i].indexOf(fileExtension) > 0) {
-                    continue outline;
-                }
-            }
-            stringBuilder.append(sharedDataIdArry[i] + ",");
-        }
-
-        if (stringBuilder.length() > 0) {
-            String result = stringBuilder.substring(0, stringBuilder.length() - 1);
-            throw new IllegalStateException(String.format(
-                    "[%s] must contains file extension with properties|yaml|yml",
-                    result));
-        }
-    }
-
-    private boolean checkDataIdIsRefreshbable(String refreshDataIds,
-                                              String sharedDataId) {
-        if (refreshDataIds == null || "".equals(refreshDataIds)) {
-            return false;
-        }
-
-        String[] refreshDataIdArry = refreshDataIds.split(SHARED_CONFIG_SEPARATOR_CHAR);
-        for (String refreshDataId : refreshDataIdArry) {
-            if (refreshDataId.equals(sharedDataId)) {
-                return true;
-            }
-        }
-
-        return false;
-    }
-=======
 	private static final Logger LOGGER = LoggerFactory
 			.getLogger(NacosPropertySourceLocator.class);
 	private static final String NACOS_PROPERTY_SOURCE_NAME = "NACOS";
@@ -399,6 +219,5 @@
 
 		return false;
 	}
->>>>>>> 3f1194a8
 
 }