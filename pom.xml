--- conflicted
+++ resolved
@@ -189,9 +189,7 @@
                         <format>html</format>
                         <format>xml</format>
                     </formats>
-<<<<<<< HEAD
                     <check/>
-=======
                     <check />
                     <instrumentation>
                         <excludes>
@@ -213,7 +211,6 @@
                             <exclude>org/springframework/cloud/stream/binder/rocketmq/src/test/**.*.class</exclude>
                         </excludes>
                     </instrumentation>
->>>>>>> edb9d56d
                 </configuration>
                 <executions>
                     <execution>
