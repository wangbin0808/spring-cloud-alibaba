--- conflicted
+++ resolved
@@ -88,12 +88,9 @@
         <module>spring-cloud-alibaba-sentinel-datasource</module>
         <module>spring-cloud-alibaba-nacos-config</module>
         <module>spring-cloud-alibaba-nacos-discovery</module>
-<<<<<<< HEAD
         <module>spring-cloud-stream-binder-rocketmq</module>
-=======
         <module>spring-cloud-alibaba-nacos-config-server</module>
         <module>spring-cloud-alicloud-context</module>
->>>>>>> b4b8fa0d
         <module>spring-cloud-alibaba-examples</module>
         <module>spring-cloud-alibaba-test</module>
         <module>spring-cloud-alibaba-docs</module>
