<?xml version="1.0" encoding="UTF-8"?>

<project xmlns="http://maven.apache.org/POM/4.0.0"
         xmlns:xsi="http://www.w3.org/2001/XMLSchema-instance"
         xsi:schemaLocation="http://maven.apache.org/POM/4.0.0 http://maven.apache.org/xsd/maven-4.0.0.xsd">
    <modelVersion>4.0.0</modelVersion>

    <parent>
        <groupId>org.springframework.cloud</groupId>
        <artifactId>spring-cloud-build</artifactId>
        <version>2.0.4.RELEASE</version>
        <relativePath/>
    </parent>

    <groupId>org.springframework.cloud</groupId>
    <artifactId>spring-cloud-alibaba</artifactId>
    <version>0.2.1.BUILD-SNAPSHOT</version>
    <packaging>pom</packaging>
    <name>Spring Cloud Alibaba</name>


    <licenses>
        <license>
            <name>Apache License, Version 2.0</name>
            <url>http://www.apache.org/licenses/LICENSE-2.0.txt</url>
            <distribution>repo</distribution>
        </license>
    </licenses>

    <scm>
        <url>https://github.com/spring-cloud-incubator/spring-cloud-alibaba</url>
        <connection>
            scm:git:git://github.com/spring-cloud-incubator/spring-cloud-alibaba.git
        </connection>
        <developerConnection>
            scm:git:ssh://git@github.com/spring-cloud-incubator/spring-cloud-alibaba.git
        </developerConnection>
        <tag>HEAD</tag>
    </scm>

    <developers>
        <developer>
            <name>xiaojing</name>
            <email>flystar32@163.com</email>
        </developer>
        <developer>
            <name>fangjian</name>
            <email>fangjian0423@gmail.com</email>
        </developer>
        <developer>
            <name>xiaolongzuo</name>
            <email>150349407@qq.com</email>
        </developer>
        <developer>
            <name>hengyunabc</name>
            <email>hengyunabc@gmail.com</email>
        </developer>
    </developers>

    <properties>
        <!-- Dependency Versions -->
        <spring-cloud-commons.version>2.0.2.RELEASE</spring-cloud-commons.version>
        <spring-cloud-netflix.version>2.0.2.RELEASE</spring-cloud-netflix.version>
        <spring-cloud-openfeign.version>2.0.2.RELEASE</spring-cloud-openfeign.version>

        <junit.version>4.12</junit.version>
        <javax-servlet-api>3.0</javax-servlet-api>
        <slf4j-api.version>1.7.25</slf4j-api.version>


        <!-- Maven Plugin Versions -->
        <maven-compiler-plugin.version>3.7.0</maven-compiler-plugin.version>
        <maven-deploy-plugin.version>2.8.2</maven-deploy-plugin.version>
        <maven-surefire-plugin.version>2.21.0</maven-surefire-plugin.version>
        <gmavenplus-plugin.version>1.6</gmavenplus-plugin.version>
    </properties>

    <modules>
        <module>spring-cloud-alibaba-dependencies</module>
        <module>spring-cloud-alibaba-sentinel</module>
        <module>spring-cloud-alibaba-sentinel-datasource</module>
        <module>spring-cloud-alibaba-nacos-config</module>
        <module>spring-cloud-alibaba-nacos-discovery</module>
        <module>spring-cloud-alibaba-examples</module>
        <module>spring-cloud-alibaba-test</module>
        <module>spring-cloud-alibaba-docs</module>
        <module>spring-cloud-starter-alibaba</module>
        <module>spring-cloud-starter-alicloud</module>
        <module>spring-cloud-alicloud-oss</module>
<<<<<<< HEAD
        <module>spring-cloud-alibaba-nacos-config-server</module>
=======
        <module>spring-cloud-alicloud-context</module>
        <module>spring-cloud-alicloud-acm</module>
        <module>spring-cloud-alicloud-ans</module>
>>>>>>> 2da80bb6
    </modules>

    <dependencyManagement>
        <dependencies>

            <dependency>
                <groupId>org.springframework.cloud</groupId>
                <artifactId>spring-cloud-alibaba-dependencies</artifactId>
                <version>${project.version}</version>
                <type>pom</type>
                <scope>import</scope>
            </dependency>

            <dependency>
                <groupId>org.springframework.cloud</groupId>
                <artifactId>spring-cloud-commons-dependencies</artifactId>
                <version>${spring-cloud-commons.version}</version>
                <type>pom</type>
                <scope>import</scope>
            </dependency>

            <dependency>
                <groupId>org.springframework.cloud</groupId>
                <artifactId>spring-cloud-test-support</artifactId>
                <scope>test</scope>
                <version>${spring-cloud-commons.version}</version>
            </dependency>

            <dependency>
                <groupId>org.springframework.cloud</groupId>
                <artifactId>spring-cloud-netflix</artifactId>
                <version>${spring-cloud-netflix.version}</version>
                <type>pom</type>
                <scope>import</scope>
            </dependency>

            <dependency>
                <groupId>org.springframework.cloud</groupId>
                <artifactId>spring-cloud-openfeign-dependencies</artifactId>
                <version>${spring-cloud-openfeign.version}</version>
                <type>pom</type>
                <scope>import</scope>
            </dependency>

        </dependencies>
    </dependencyManagement>

    <build>
        <plugins>
            <plugin>
                <groupId>org.apache.maven.plugins</groupId>
                <artifactId>maven-compiler-plugin</artifactId>
                <version>${maven-compiler-plugin.version}</version>
                <inherited>true</inherited>
                <configuration>
                    <source>1.8</source>
                    <target>1.8</target>
                    <parameters>true</parameters>
                </configuration>
            </plugin>
            <plugin>
                <groupId>org.apache.maven.plugins</groupId>
                <artifactId>maven-surefire-plugin</artifactId>
                <version>${maven-surefire-plugin.version}</version>
                <inherited>true</inherited>
                <configuration>
                    <forkCount>1</forkCount>
                    <reuseForks>false</reuseForks>
                </configuration>
            </plugin>
        </plugins>
    </build>

    <profiles>
        <profile>
            <id>spring</id>
            <repositories>
                <repository>
                    <id>spring-snapshots</id>
                    <name>Spring Snapshots</name>
                    <url>https://repo.spring.io/libs-snapshot-local</url>
                    <snapshots>
                        <enabled>true</enabled>
                    </snapshots>
                    <releases>
                        <enabled>false</enabled>
                    </releases>
                </repository>
                <repository>
                    <id>spring-milestones</id>
                    <name>Spring Milestones</name>
                    <url>https://repo.spring.io/libs-milestone-local</url>
                    <snapshots>
                        <enabled>false</enabled>
                    </snapshots>
                </repository>
                <repository>
                    <id>spring-releases</id>
                    <name>Spring Releases</name>
                    <url>https://repo.spring.io/release</url>
                    <snapshots>
                        <enabled>false</enabled>
                    </snapshots>
                </repository>
            </repositories>
            <pluginRepositories>
                <pluginRepository>
                    <id>spring-snapshots</id>
                    <name>Spring Snapshots</name>
                    <url>https://repo.spring.io/libs-snapshot-local</url>
                    <snapshots>
                        <enabled>true</enabled>
                    </snapshots>
                    <releases>
                        <enabled>false</enabled>
                    </releases>
                </pluginRepository>
                <pluginRepository>
                    <id>spring-milestones</id>
                    <name>Spring Milestones</name>
                    <url>https://repo.spring.io/libs-milestone-local</url>
                    <snapshots>
                        <enabled>false</enabled>
                    </snapshots>
                </pluginRepository>
                <pluginRepository>
                    <id>spring-releases</id>
                    <name>Spring Releases</name>
                    <url>https://repo.spring.io/libs-release-local</url>
                    <snapshots>
                        <enabled>false</enabled>
                    </snapshots>
                </pluginRepository>
            </pluginRepositories>
        </profile>
    </profiles>

</project><|MERGE_RESOLUTION|>--- conflicted
+++ resolved
@@ -87,13 +87,10 @@
         <module>spring-cloud-starter-alibaba</module>
         <module>spring-cloud-starter-alicloud</module>
         <module>spring-cloud-alicloud-oss</module>
-<<<<<<< HEAD
         <module>spring-cloud-alibaba-nacos-config-server</module>
-=======
         <module>spring-cloud-alicloud-context</module>
         <module>spring-cloud-alicloud-acm</module>
         <module>spring-cloud-alicloud-ans</module>
->>>>>>> 2da80bb6
     </modules>
 
     <dependencyManagement>
