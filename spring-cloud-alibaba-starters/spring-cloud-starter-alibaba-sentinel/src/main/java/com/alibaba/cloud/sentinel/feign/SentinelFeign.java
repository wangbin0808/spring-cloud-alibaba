/*
 * Copyright 2013-2018 the original author or authors.
 *
 * Licensed under the Apache License, Version 2.0 (the "License");
 * you may not use this file except in compliance with the License.
 * You may obtain a copy of the License at
 *
 *      https://www.apache.org/licenses/LICENSE-2.0
 *
 * Unless required by applicable law or agreed to in writing, software
 * distributed under the License is distributed on an "AS IS" BASIS,
 * WITHOUT WARRANTIES OR CONDITIONS OF ANY KIND, either express or implied.
 * See the License for the specific language governing permissions and
 * limitations under the License.
 */

package com.alibaba.cloud.sentinel.feign;

import java.lang.reflect.Field;
import java.lang.reflect.InvocationHandler;
import java.lang.reflect.Method;
import java.util.Map;

import feign.Contract;
import feign.Feign;
import feign.InvocationHandlerFactory;
import feign.Target;

import org.springframework.beans.BeansException;
import org.springframework.beans.factory.config.BeanDefinition;
import org.springframework.cloud.openfeign.FallbackFactory;
import org.springframework.cloud.openfeign.FeignClientFactoryBean;
import org.springframework.cloud.openfeign.FeignContext;
import org.springframework.context.ApplicationContext;
import org.springframework.context.ApplicationContextAware;
import org.springframework.context.support.GenericApplicationContext;
import org.springframework.util.ReflectionUtils;
import org.springframework.util.StringUtils;

/**
 * {@link Feign.Builder}.
 *
 * @author <a href="mailto:fangjian0423@gmail.com">Jim</a>
 */
public final class SentinelFeign {

	private SentinelFeign() {

	}

	public static Builder builder() {
		return new Builder();
	}

	public static final class Builder extends Feign.Builder
			implements ApplicationContextAware {

		private Contract contract = new Contract.Default();

		private ApplicationContext applicationContext;

		private FeignContext feignContext;

		@Override
		public Feign.Builder invocationHandlerFactory(
				InvocationHandlerFactory invocationHandlerFactory) {
			throw new UnsupportedOperationException();
		}

		@Override
		public Builder contract(Contract contract) {
			this.contract = contract;
			return this;
		}

		@Override
		public Feign build() {
			super.invocationHandlerFactory(new InvocationHandlerFactory() {
				@Override
				public InvocationHandler create(Target target,
						Map<Method, MethodHandler> dispatch) {
<<<<<<< HEAD

					GenericApplicationContext gctx = (GenericApplicationContext) Builder.this.applicationContext;
					BeanDefinition def = gctx.getBeanDefinition(target.type().getName());

					/**
					 * Due to the change of the initialization sequence, BeanFactory.getBean will cause a circular dependency.
					 * So FeignClientFactoryBean can only be obtained from BeanDefinition
					 */
					FeignClientFactoryBean feignClientFactoryBean = (FeignClientFactoryBean) def.getAttribute("feignClientsRegistrarFactoryBean");

					Class fallback = feignClientFactoryBean.getFallback();
					Class fallbackFactory = feignClientFactoryBean.getFallbackFactory();
					String beanName = feignClientFactoryBean.getContextId();

					if (!StringUtils.hasText(beanName)) {
						beanName = feignClientFactoryBean.getName();
					}

					Object fallbackInstance;
					FallbackFactory fallbackFactoryInstance;
					// check fallback and fallbackFactory properties
					if (void.class != fallback) {
						fallbackInstance = getFromContext(beanName, "fallback", fallback,
								target.type());
						return new SentinelInvocationHandler(target, dispatch,
								new FallbackFactory.Default(fallbackInstance));
					}
					if (void.class != fallbackFactory) {
						fallbackFactoryInstance = (FallbackFactory) getFromContext(
								beanName, "fallbackFactory", fallbackFactory,
								FallbackFactory.class);
						return new SentinelInvocationHandler(target, dispatch,
								fallbackFactoryInstance);
=======
					// using reflect get fallback and fallbackFactory properties from
					// FeignClientFactoryBean because FeignClientFactoryBean is a package
					// level class, we can not use it in our package
					Object feignClientFactoryBean = SentinelTargeterAspect
							.getFeignClientFactoryBean();

					if (feignClientFactoryBean != null) {
						Class fallback = (Class) getFieldValue(feignClientFactoryBean,
								"fallback");
						Class fallbackFactory = (Class) getFieldValue(
								feignClientFactoryBean, "fallbackFactory");
						String beanName = (String) getFieldValue(feignClientFactoryBean,
								"contextId");
						if (!StringUtils.hasText(beanName)) {
							beanName = (String) getFieldValue(feignClientFactoryBean,
									"name");
						}

						Object fallbackInstance;
						FallbackFactory fallbackFactoryInstance;
						// check fallback and fallbackFactory properties
						if (void.class != fallback) {
							fallbackInstance = getFromContext(beanName, "fallback",
									fallback, target.type());
							return new SentinelInvocationHandler(target, dispatch,
									new FallbackFactory.Default(fallbackInstance));
						}
						if (void.class != fallbackFactory) {
							fallbackFactoryInstance = (FallbackFactory) getFromContext(
									beanName, "fallbackFactory", fallbackFactory,
									FallbackFactory.class);
							return new SentinelInvocationHandler(target, dispatch,
									fallbackFactoryInstance);
						}
>>>>>>> ebb13009
					}
					return new SentinelInvocationHandler(target, dispatch);
				}

				private Object getFromContext(String name, String type,
						Class fallbackType, Class targetType) {
					Object fallbackInstance = feignContext.getInstance(name,
							fallbackType);
					if (fallbackInstance == null) {
						throw new IllegalStateException(String.format(
								"No %s instance of type %s found for feign client %s",
								type, fallbackType, name));
					}

					if (!targetType.isAssignableFrom(fallbackType)) {
						throw new IllegalStateException(String.format(
								"Incompatible %s instance. Fallback/fallbackFactory of type %s is not assignable to %s for feign client %s",
								type, fallbackType, targetType, name));
					}
					return fallbackInstance;
				}
			});

			super.contract(new SentinelContractHolder(contract));
			return super.build();
		}

		private Object getFieldValue(Object instance, String fieldName) {
			Field field = ReflectionUtils.findField(instance.getClass(), fieldName);
			field.setAccessible(true);
			try {
				return field.get(instance);
			}
			catch (IllegalAccessException e) {
				// ignore
			}
			return null;
		}

		@Override
		public void setApplicationContext(ApplicationContext applicationContext)
				throws BeansException {
			this.applicationContext = applicationContext;
			feignContext = this.applicationContext.getBean(FeignContext.class);
		}

	}

}<|MERGE_RESOLUTION|>--- conflicted
+++ resolved
@@ -25,6 +25,8 @@
 import feign.Feign;
 import feign.InvocationHandlerFactory;
 import feign.Target;
+import feign.hystrix.FallbackFactory;
+import feign.hystrix.HystrixFeign;
 
 import org.springframework.beans.BeansException;
 import org.springframework.beans.factory.config.BeanDefinition;
@@ -79,41 +81,6 @@
 				@Override
 				public InvocationHandler create(Target target,
 						Map<Method, MethodHandler> dispatch) {
-<<<<<<< HEAD
-
-					GenericApplicationContext gctx = (GenericApplicationContext) Builder.this.applicationContext;
-					BeanDefinition def = gctx.getBeanDefinition(target.type().getName());
-
-					/**
-					 * Due to the change of the initialization sequence, BeanFactory.getBean will cause a circular dependency.
-					 * So FeignClientFactoryBean can only be obtained from BeanDefinition
-					 */
-					FeignClientFactoryBean feignClientFactoryBean = (FeignClientFactoryBean) def.getAttribute("feignClientsRegistrarFactoryBean");
-
-					Class fallback = feignClientFactoryBean.getFallback();
-					Class fallbackFactory = feignClientFactoryBean.getFallbackFactory();
-					String beanName = feignClientFactoryBean.getContextId();
-
-					if (!StringUtils.hasText(beanName)) {
-						beanName = feignClientFactoryBean.getName();
-					}
-
-					Object fallbackInstance;
-					FallbackFactory fallbackFactoryInstance;
-					// check fallback and fallbackFactory properties
-					if (void.class != fallback) {
-						fallbackInstance = getFromContext(beanName, "fallback", fallback,
-								target.type());
-						return new SentinelInvocationHandler(target, dispatch,
-								new FallbackFactory.Default(fallbackInstance));
-					}
-					if (void.class != fallbackFactory) {
-						fallbackFactoryInstance = (FallbackFactory) getFromContext(
-								beanName, "fallbackFactory", fallbackFactory,
-								FallbackFactory.class);
-						return new SentinelInvocationHandler(target, dispatch,
-								fallbackFactoryInstance);
-=======
 					// using reflect get fallback and fallbackFactory properties from
 					// FeignClientFactoryBean because FeignClientFactoryBean is a package
 					// level class, we can not use it in our package
@@ -148,7 +115,6 @@
 							return new SentinelInvocationHandler(target, dispatch,
 									fallbackFactoryInstance);
 						}
->>>>>>> ebb13009
 					}
 					return new SentinelInvocationHandler(target, dispatch);
 				}
