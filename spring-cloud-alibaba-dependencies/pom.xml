<?xml version="1.0" encoding="UTF-8"?>
<project xmlns="http://maven.apache.org/POM/4.0.0"
         xmlns:xsi="http://www.w3.org/2001/XMLSchema-instance"
         xsi:schemaLocation="http://maven.apache.org/POM/4.0.0 https://maven.apache.org/xsd/maven-4.0.0.xsd">
    <modelVersion>4.0.0</modelVersion>
    <parent>
        <artifactId>spring-cloud-dependencies-parent</artifactId>
        <groupId>org.springframework.cloud</groupId>
        <version>2.1.3.RELEASE</version>
        <relativePath/>
    </parent>

    <artifactId>spring-cloud-alibaba-dependencies</artifactId>
    <version>0.9.1.BUILD-SNAPSHOT</version>
    <packaging>pom</packaging>
    <name>Spring Cloud Alibaba Dependencies</name>
    <description>Spring Cloud Alibaba Dependencies</description>

    <properties>
        <sentinel.version>1.6.0</sentinel.version>
        <oss.version>3.1.0</oss.version>
<<<<<<< HEAD
        <seata.version>0.5.2</seata.version>
=======
        <seata.version>0.5.1</seata.version>
>>>>>>> 5fd04277
        <nacos.client.version>1.0.0</nacos.client.version>
        <nacos.config.version>0.8.0</nacos.config.version>
        <acm.version>1.0.9</acm.version>
        <ans.version>1.0.1</ans.version>
        <aliyun.sdk.version>4.4.1</aliyun.sdk.version>
        <alicloud.context.version>1.0.5</alicloud.context.version>
        <aliyun.sdk.edas.version>2.44.0</aliyun.sdk.edas.version>
        <rocketmq.starter.version>2.0.2</rocketmq.starter.version>
        <schedulerX.client.version>2.1.6</schedulerX.client.version>
        <dubbo.version>2.7.1</dubbo.version>
        <dubbo-spring-boot.version>2.7.1</dubbo-spring-boot.version>
        <dubbo-registry-nacos.version>2.7.1</dubbo-registry-nacos.version>
        <aliyun.java.sdk.dysmsapi>1.1.0</aliyun.java.sdk.dysmsapi>
        <aliyun.sdk.mns>1.1.8.6</aliyun.sdk.mns>
        <aliyun.java.sdk.dyvmsapi>1.1.1</aliyun.java.sdk.dyvmsapi>
    </properties>

    <dependencyManagement>
        <dependencies>

            <!-- Alibaba -->
            <dependency>
                <groupId>com.alibaba.cloud</groupId>
                <artifactId>alicloud-context</artifactId>
                <version>${alicloud.context.version}</version>
            </dependency>
            <dependency>
                <groupId>com.aliyun</groupId>
                <artifactId>aliyun-java-sdk-edas</artifactId>
                <version>${aliyun.sdk.edas.version}</version>
                <exclusions>
                    <exclusion>
                        <groupId>com.aliyun</groupId>
                        <artifactId>aliyun-java-sdk-core</artifactId>
                    </exclusion>
                </exclusions>
            </dependency>
            <dependency>
                <groupId>com.aliyun</groupId>
                <artifactId>aliyun-java-sdk-core</artifactId>
                <version>${aliyun.sdk.version}</version>
            </dependency>
            <dependency>
                <groupId>com.alibaba.ans</groupId>
                <artifactId>ans-sdk</artifactId>
                <version>${ans.version}</version>
            </dependency>
            <dependency>
                <groupId>com.alibaba.edas.acm</groupId>
                <artifactId>acm-sdk</artifactId>
                <version>${acm.version}</version>
            </dependency>
            <dependency>
                <groupId>com.alibaba.edas</groupId>
                <artifactId>schedulerX-client</artifactId>
                <version>${schedulerX.client.version}</version>
            </dependency>

            <!-- SMS -->
            <dependency>
                <groupId>com.aliyun.mns</groupId>
                <artifactId>aliyun-sdk-mns</artifactId>
                <version>${aliyun.sdk.mns}</version>
            </dependency>

            <dependency>
                <groupId>com.aliyun</groupId>
                <artifactId>aliyun-java-sdk-dysmsapi</artifactId>
                <version>${aliyun.java.sdk.dysmsapi}</version>
            </dependency>

            <!--Nacos-->
            <dependency>
                <groupId>com.alibaba.nacos</groupId>
                <artifactId>nacos-client</artifactId>
                <version>${nacos.client.version}</version>
            </dependency>

            <dependency>
                <groupId>com.alibaba.nacos</groupId>
                <artifactId>nacos-config</artifactId>
                <version>${nacos.config.version}</version>
            </dependency>

            <!-- Apache RocketMQ -->
            <dependency>
                <groupId>org.apache.rocketmq</groupId>
                <artifactId>rocketmq-spring-boot-starter</artifactId>
                <version>${rocketmq.starter.version}</version>
            </dependency>

            <!-- Sentinel -->
            <dependency>
                <groupId>com.alibaba.csp</groupId>
                <artifactId>sentinel-core</artifactId>
                <version>${sentinel.version}</version>
            </dependency>
            <dependency>
                <groupId>com.alibaba.csp</groupId>
                <artifactId>sentinel-parameter-flow-control</artifactId>
                <version>${sentinel.version}</version>
            </dependency>
            <dependency>
                <groupId>com.alibaba.csp</groupId>
                <artifactId>sentinel-datasource-extension</artifactId>
                <version>${sentinel.version}</version>
            </dependency>
            <dependency>
                <groupId>com.alibaba.csp</groupId>
                <artifactId>sentinel-datasource-apollo</artifactId>
                <version>${sentinel.version}</version>
            </dependency>
            <dependency>
                <groupId>com.alibaba.csp</groupId>
                <artifactId>sentinel-datasource-zookeeper</artifactId>
                <version>${sentinel.version}</version>
            </dependency>
            <dependency>
                <groupId>com.alibaba.csp</groupId>
                <artifactId>sentinel-datasource-nacos</artifactId>
                <version>${sentinel.version}</version>
            </dependency>
            <dependency>
                <groupId>com.alibaba.csp</groupId>
                <artifactId>sentinel-web-servlet</artifactId>
                <version>${sentinel.version}</version>
            </dependency>
            <dependency>
                <groupId>com.alibaba.csp</groupId>
                <artifactId>sentinel-zuul-adapter</artifactId>
                <version>${sentinel.version}</version>
            </dependency>
            <dependency>
                <groupId>com.alibaba.csp</groupId>
                <artifactId>sentinel-spring-cloud-gateway-adapter</artifactId>
                <version>${sentinel.version}</version>
            </dependency>
            <dependency>
                <groupId>com.alibaba.csp</groupId>
                <artifactId>sentinel-transport-simple-http</artifactId>
                <version>${sentinel.version}</version>
            </dependency>
            <dependency>
                <groupId>com.alibaba.csp</groupId>
                <artifactId>sentinel-annotation-aspectj</artifactId>
                <version>${sentinel.version}</version>
            </dependency>
            <dependency>
                <groupId>com.alibaba.csp</groupId>
                <artifactId>sentinel-dubbo-adapter</artifactId>
                <version>${sentinel.version}</version>
            </dependency>
            <dependency>
                <groupId>com.alibaba.csp</groupId>
                <artifactId>sentinel-apache-dubbo-adapter</artifactId>
                <version>${sentinel.version}</version>
            </dependency>
            <dependency>
                <groupId>org.springframework.cloud</groupId>
                <artifactId>sentinel-dubbo-api</artifactId>
                <version>${project.version}</version>
            </dependency>
            <dependency>
                <groupId>com.alibaba.csp</groupId>
                <artifactId>sentinel-cluster-server-default</artifactId>
                <version>${sentinel.version}</version>
            </dependency>
            <dependency>
                <groupId>com.alibaba.csp</groupId>
                <artifactId>sentinel-cluster-client-default</artifactId>
                <version>${sentinel.version}</version>
            </dependency>
            <dependency>
                <groupId>com.alibaba.csp</groupId>
                <artifactId>sentinel-spring-webflux-adapter</artifactId>
                <version>${sentinel.version}</version>
            </dependency>
            <dependency>
                <groupId>com.alibaba.csp</groupId>
                <artifactId>sentinel-api-gateway-adapter-common</artifactId>
                <version>${sentinel.version}</version>
            </dependency>



            <!--Alibaba Seata-->

            <dependency>
                <groupId>io.seata</groupId>
                <artifactId>seata-spring</artifactId>
                <version>${seata.version}</version>
            </dependency>

            <!-- Dubbo -->
            <dependency>
                <groupId>org.apache.dubbo</groupId>
                <artifactId>dubbo</artifactId>
                <version>${dubbo.version}</version>
                <exclusions>
                    <exclusion>
                        <groupId>org.springframework</groupId>
                        <artifactId>spring-context</artifactId>
                    </exclusion>
                    <exclusion>
                        <groupId>javax.servlet</groupId>
                        <artifactId>servlet-api</artifactId>
                    </exclusion>
                    <exclusion>
                        <groupId>log4j</groupId>
                        <artifactId>log4j</artifactId>
                    </exclusion>
                </exclusions>
            </dependency>

            <!-- Dubbo Spring Boot Starter -->
            <dependency>
                <groupId>org.apache.dubbo</groupId>
                <artifactId>dubbo-spring-boot-starter</artifactId>
                <version>${dubbo-spring-boot.version}</version>
            </dependency>

            <!-- Dubbo Nacos registry dependency -->
            <dependency>
                <groupId>org.apache.dubbo</groupId>
                <artifactId>dubbo-registry-nacos</artifactId>
                <version>${dubbo-registry-nacos.version}</version>
            </dependency>

            <!-- Aliyun OSS dependencies -->
            <dependency>
                <groupId>com.aliyun.oss</groupId>
                <artifactId>aliyun-sdk-oss</artifactId>
                <version>${oss.version}</version>
            </dependency>

            <!-- Own dependencies  -->
            <dependency>
                <groupId>org.springframework.cloud</groupId>
                <artifactId>spring-cloud-alibaba-sentinel</artifactId>
                <version>${project.version}</version>
            </dependency>
            <dependency>
                <groupId>org.springframework.cloud</groupId>
                <artifactId>spring-cloud-alibaba-sentinel-datasource</artifactId>
                <version>${project.version}</version>
            </dependency>
            <dependency>
                <groupId>org.springframework.cloud</groupId>
                <artifactId>spring-cloud-alibaba-sentinel-gateway</artifactId>
                <version>${project.version}</version>
            </dependency>
            <dependency>
                <groupId>org.springframework.cloud</groupId>
                <artifactId>spring-cloud-alicloud-oss</artifactId>
                <version>${project.version}</version>
            </dependency>
            <dependency>
                <groupId>org.springframework.cloud</groupId>
                <artifactId>spring-cloud-alibaba-nacos-discovery</artifactId>
                <version>${project.version}</version>
            </dependency>
            <dependency>
                <groupId>org.springframework.cloud</groupId>
                <artifactId>spring-cloud-alibaba-nacos-config</artifactId>
                <version>${project.version}</version>
            </dependency>
            <dependency>
                <groupId>org.springframework.cloud</groupId>
                <artifactId>spring-cloud-alibaba-nacos-config-server</artifactId>
                <version>${project.version}</version>
            </dependency>
            <dependency>
                <groupId>org.springframework.cloud</groupId>
                <artifactId>spring-cloud-alibaba-seata</artifactId>
                <version>${project.version}</version>
            </dependency>
            <dependency>
                <groupId>org.springframework.cloud</groupId>
                <artifactId>spring-cloud-alicloud-acm</artifactId>
                <version>${project.version}</version>
            </dependency>
            <dependency>
                <groupId>org.springframework.cloud</groupId>
                <artifactId>spring-cloud-alicloud-ans</artifactId>
                <version>${project.version}</version>
            </dependency>
            <dependency>
                <groupId>org.springframework.cloud</groupId>
                <artifactId>spring-cloud-alicloud-schedulerx</artifactId>
                <version>${project.version}</version>
            </dependency>
            <dependency>
                <groupId>org.springframework.cloud</groupId>
                <artifactId>spring-cloud-alicloud-sms</artifactId>
                <version>${project.version}</version>
            </dependency>
            <dependency>
                <groupId>org.springframework.cloud</groupId>
                <artifactId>spring-cloud-alicloud-context</artifactId>
                <version>${project.version}</version>
            </dependency>
            <dependency>
                <groupId>org.springframework.cloud</groupId>
                <artifactId>spring-cloud-stream-binder-rocketmq</artifactId>
                <version>${project.version}</version>
            </dependency>
            <dependency>
                <groupId>org.springframework.cloud</groupId>
                <artifactId>spring-cloud-alibaba-dubbo</artifactId>
                <version>${project.version}</version>
            </dependency>

            <!-- Own dependencies - Starters -->
            <dependency>
                <groupId>org.springframework.cloud</groupId>
                <artifactId>spring-cloud-starter-alibaba-sentinel</artifactId>
                <version>${project.version}</version>
            </dependency>
            <dependency>
                <groupId>org.springframework.cloud</groupId>
                <artifactId>spring-cloud-starter-alicloud-oss</artifactId>
                <version>${project.version}</version>
            </dependency>

            <dependency>
                <groupId>org.springframework.cloud</groupId>
                <artifactId>spring-cloud-starter-alibaba-seata</artifactId>
                <version>${project.version}</version>
            </dependency>

            <dependency>
                <groupId>org.springframework.cloud</groupId>
                <artifactId>spring-cloud-starter-alibaba-nacos-discovery</artifactId>
                <version>${project.version}</version>
            </dependency>

            <dependency>
                <groupId>org.springframework.cloud</groupId>
                <artifactId>spring-cloud-starter-alibaba-nacos-config</artifactId>
                <version>${project.version}</version>
            </dependency>
            <dependency>
                <groupId>org.springframework.cloud</groupId>
                <artifactId>spring-cloud-starter-alibaba-nacos-config-server</artifactId>
                <version>${project.version}</version>
            </dependency>

            <dependency>
                <groupId>org.springframework.cloud</groupId>
                <artifactId>spring-cloud-starter-alicloud-ans</artifactId>
                <version>${project.version}</version>
            </dependency>

            <dependency>
                <groupId>org.springframework.cloud</groupId>
                <artifactId>spring-cloud-starter-alicloud-acm</artifactId>
                <version>${project.version}</version>
            </dependency>

            <dependency>
                <groupId>org.springframework.cloud</groupId>
                <artifactId>spring-cloud-starter-alicloud-schedulerx</artifactId>
                <version>${project.version}</version>
            </dependency>

            <dependency>
                <groupId>org.springframework.cloud</groupId>
                <artifactId>spring-cloud-starter-stream-rocketmq</artifactId>
                <version>${project.version}</version>
            </dependency>

            <dependency>
                <groupId>org.springframework.cloud</groupId>
                <artifactId>spring-cloud-starter-bus-rocketmq</artifactId>
                <version>${project.version}</version>
            </dependency>

            <!-- SMS -->
            <dependency>
                <groupId>org.springframework.cloud</groupId>
                <artifactId>spring-cloud-starter-alicloud-sms</artifactId>
                <version>${project.version}</version>
            </dependency>

            <!-- Dubbo -->
            <dependency>
                <groupId>org.springframework.cloud</groupId>
                <artifactId>spring-cloud-starter-dubbo</artifactId>
                <version>${project.version}</version>
            </dependency>


            <!-- Testing Dependencies -->

        </dependencies>
    </dependencyManagement>

    <profiles>
        <profile>
            <id>spring</id>
            <repositories>
                <repository>
                    <id>spring-snapshots</id>
                    <name>Spring Snapshots</name>
                    <url>https://repo.spring.io/libs-snapshot-local</url>
                    <snapshots>
                        <enabled>true</enabled>
                    </snapshots>
                    <releases>
                        <enabled>false</enabled>
                    </releases>
                </repository>
                <repository>
                    <id>spring-milestones</id>
                    <name>Spring Milestones</name>
                    <url>https://repo.spring.io/libs-milestone-local</url>
                    <snapshots>
                        <enabled>false</enabled>
                    </snapshots>
                </repository>
                <repository>
                    <id>spring-releases</id>
                    <name>Spring Releases</name>
                    <url>https://repo.spring.io/release</url>
                    <snapshots>
                        <enabled>false</enabled>
                    </snapshots>
                </repository>
            </repositories>
            <pluginRepositories>
                <pluginRepository>
                    <id>spring-snapshots</id>
                    <name>Spring Snapshots</name>
                    <url>https://repo.spring.io/libs-snapshot-local</url>
                    <snapshots>
                        <enabled>true</enabled>
                    </snapshots>
                    <releases>
                        <enabled>false</enabled>
                    </releases>
                </pluginRepository>
                <pluginRepository>
                    <id>spring-milestones</id>
                    <name>Spring Milestones</name>
                    <url>https://repo.spring.io/libs-milestone-local</url>
                    <snapshots>
                        <enabled>false</enabled>
                    </snapshots>
                </pluginRepository>
            </pluginRepositories>
        </profile>
    </profiles>
</project><|MERGE_RESOLUTION|>--- conflicted
+++ resolved
@@ -19,11 +19,7 @@
     <properties>
         <sentinel.version>1.6.0</sentinel.version>
         <oss.version>3.1.0</oss.version>
-<<<<<<< HEAD
         <seata.version>0.5.2</seata.version>
-=======
-        <seata.version>0.5.1</seata.version>
->>>>>>> 5fd04277
         <nacos.client.version>1.0.0</nacos.client.version>
         <nacos.config.version>0.8.0</nacos.config.version>
         <acm.version>1.0.9</acm.version>
